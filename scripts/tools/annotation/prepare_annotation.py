--- conflicted
+++ resolved
@@ -18,13 +18,8 @@
 from os.path import join
 from pathlib import Path
 
-<<<<<<< HEAD
-from sense import feature_extractors
-from sense import engine
-=======
 from sense import engine
 from sense import feature_extractors
->>>>>>> 75f38b64
 from sense.finetuning import compute_features
 
 
