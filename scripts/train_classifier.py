--- conflicted
+++ resolved
@@ -112,21 +112,16 @@
                                                  num_timesteps=None, batch_size=1, shuffle=False, minimum_frames=minimum_frames, stride=extractor_stride,
                                         temporal_annotation_only=temporal_training)
 
-<<<<<<< HEAD
-
     # modeify the network to generate the training network on top of the features
     if temporal_training:
         num_output = len(label_counting)
     else:
         num_output = len(label_names)
-    gesture_classifier = LogisticRegression(num_in=feature_extractor.feature_dim,
-                                            num_out=num_output)
-=======
     # modify the network to generate the training network on top of the features
     gesture_classifier = LogisticRegression(num_in=feature_extractor.feature_dim,
-                                            num_out=len(label_names),
+                                            num_out=num_output,
                                             use_softmax=False)
->>>>>>> c2596e40
+
     if num_layers_to_finetune > 0:
         net = Pipe(custom_classifier_bottom, gesture_classifier)
     else:
