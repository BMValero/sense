from collections import deque
from typing import List

import numpy as np


class PostProcessor:

    def __init__(self, indices=None):
        self.indices = indices

    def filter(self, predictions):
        if predictions is None:
            return predictions

        if self.indices:
            if len(self.indices) == 1:
                index = self.indices[0]
                return predictions[index]
            else:
                return [predictions[index] for index in self.indices]
        return predictions

    def postprocess(self, prediction):
        raise NotImplementedError

    def __call__(self, predictions):
        return self.postprocess(self.filter(predictions))


class PostprocessClassificationOutput(PostProcessor):

    def __init__(self, mapping_dict, smoothing=1, **kwargs):
        super().__init__(**kwargs)
        self.mapping = mapping_dict
        self.smoothing = smoothing
        assert smoothing >= 1
        self.buffer = deque(maxlen=smoothing)

    def postprocess(self, classif_output):
        if classif_output is not None:
            self.buffer.append(classif_output)

        if self.buffer:
            classif_output_smoothed = sum(self.buffer) / len(self.buffer)
        else:
            classif_output_smoothed = np.zeros(len(self.mapping))

        indices = classif_output_smoothed.argsort()

        return {
            'sorted_predictions': [(self.mapping[index], classif_output_smoothed[index])
                                   for index in indices[::-1]]
        }


class AggregatedPostProcessors(PostProcessor):
    """
    This class wraps a list of PostProcessors and stores their results under the same key in the output dictionary.
    """

    def __init__(self, post_processors: List[PostProcessor], out_key: str, **kwargs):
        """
        :param post_processors:
            List of PostProcessors whose results will be stored together in the output dictionary.
        :param out_key:
            Key for storing the aggregated results.
        """
        super().__init__(**kwargs)
        self.post_processors = post_processors
        self.out_key = out_key

    def postprocess(self, classif_output):
        output = {}
        for processor in self.post_processors:
            output.update(processor.postprocess(classif_output))

        return {self.out_key: output}


class TwoPositionsCounter(PostProcessor):
    """
    Count actions that are defined by alternating between two positions.
    """

    def __init__(self, pos0_idx: int, pos1_idx: int, threshold0: float, threshold1: float, out_key: str, **kwargs):
        super().__init__(**kwargs)
        self.pos0 = pos0_idx
        self.pos1 = pos1_idx
        self.threshold0 = threshold0
        self.threshold1 = threshold1
        self.count = 0
        self.current_position = 0
        self.out_key = out_key

<<<<<<< HEAD
    def postprocess(self, classif_output):
        if classif_output is not None:
            if self.current_position == 0:
                if classif_output[self.pos1] > self.threshold1:
                    self.current_position = 1
            else:
                if classif_output[self.pos0] > self.threshold0:
                    self.current_position = 0
                    self.count += 1

        return {self.out_key: self.count}
=======
    def process(self, classif_output):
        if self.position == 0:
            if classif_output[self.inverse_mapping[self.position1]] > self.threshold:
                self.position = 1
        else:
            if classif_output[self.inverse_mapping[self.position0]] > self.threshold:
                self.position = 0
                self.count += 1


class EventCounter:
    """
    Count how many times a certain event, tied to a specific model class, occurs.

    This class implements a locking mechanism that prevents counting multiple occurrences
    when the class probability remains above the provided threshold for multiple consecutive
    time-steps. More precisely, the class probability should first decrease below half the
    provided threshold before another occurrence can be counted. In other words, this object
    detects and counts probability spikes.
    """

    def __init__(self, key, key_idx, threshold):
        """
        :param key:
            The name of the class that should be counted.
        :param key_idx:
            The index of the counted class in the predicted probability tensor.
        :param threshold:
            The threshold that should be reached for a probability spike to be counted.
        """
        self.key = key
        self.key_idx = key_idx
        self.threshold = threshold
        self.count = 0
        self.active = False

    def process(self, classif_output):
        if classif_output is not None:
            if self.active and classif_output[self.key_idx] < (self.threshold / 2.):
                self.active = False
            elif not self.active and classif_output[self.key_idx] > self.threshold:
                self.active = True
                self.count += 1
        return {self.key: self.count}


class PostprocessEventCounts(PostProcessor):
    """
    This class wraps a list of EventCounters and can therefore count how many times certain
    events occur.
    """

    def __init__(self, keys, label2int, label2threshold, **kwargs):
        """
        :param keys:
            The list of classes that should be counted.
        :param label2int:
            Dictionary that indicates the index of each class in the predicted probability tensor.
        :param label2threshold:
            Dictionary that indicates the threshold to use for each class.
        """
        super().__init__(**kwargs)
        self.event_counters = [
            EventCounter(key, label2int[key], label2threshold[key]) for key in keys
        ]

    def postprocess(self, classif_output):
        event_counts = {}
        for event_counter in self.event_counters:
            event_counts.update(event_counter.process(classif_output))

        return {'counting': event_counts}
>>>>>>> 077f9796
<|MERGE_RESOLUTION|>--- conflicted
+++ resolved
@@ -93,7 +93,6 @@
         self.current_position = 0
         self.out_key = out_key
 
-<<<<<<< HEAD
     def postprocess(self, classif_output):
         if classif_output is not None:
             if self.current_position == 0:
@@ -105,15 +104,6 @@
                     self.count += 1
 
         return {self.out_key: self.count}
-=======
-    def process(self, classif_output):
-        if self.position == 0:
-            if classif_output[self.inverse_mapping[self.position1]] > self.threshold:
-                self.position = 1
-        else:
-            if classif_output[self.inverse_mapping[self.position0]] > self.threshold:
-                self.position = 0
-                self.count += 1
 
 
 class EventCounter:
@@ -177,5 +167,4 @@
         for event_counter in self.event_counters:
             event_counts.update(event_counter.process(classif_output))
 
-        return {'counting': event_counts}
->>>>>>> 077f9796
+        return {'counting': event_counts}