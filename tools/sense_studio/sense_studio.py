#!/usr/bin/env python
"""
Web app for maintaining all of your video datasets:
- Setup new datasets with custom labels and temporal tags
- Record new videos (coming soon)
- Temporally annotate your videos with custom tags
- Train custom models using strong backbone networks (coming soon)
"""

import datetime
import glob
import multiprocessing
import os
import urllib

from flask import Flask
from flask import jsonify
from flask import redirect
from flask import render_template
from flask import request
from flask import url_for

from sense import SPLITS
from tools import directories
from tools.sense_studio import socketio
from tools.sense_studio import utils
from tools.sense_studio.annotation import annotation_bp
from tools.sense_studio.training import training_bp
from tools.sense_studio.video_recording import video_recording_bp


app = Flask(__name__)
app.secret_key = 'd66HR8dç"f_-àgjYYic*dh'
app.debug = True

app.register_blueprint(annotation_bp, url_prefix='/annotation')
app.register_blueprint(video_recording_bp, url_prefix='/video-recording')
app.register_blueprint(training_bp, url_prefix='/training')

socketio.init_app(app)


@app.route('/')
def projects_overview():
    """
    Home page of SenseStudio. Show the overview of all registered projects and check if their
    locations are still valid.
    """
    projects = utils.load_project_overview_config()

    # Check if project paths still exist
    for name, project in projects.items():
        project['exists'] = os.path.exists(project['path'])

    return render_template('projects_overview.html', projects=projects)


@app.route('/projects-list', methods=['POST'])
def projects_list():
    """
    Provide the current list of projects to external callers.
    """
    projects = utils.load_project_overview_config()
    return jsonify(projects)


@app.route('/project-config', methods=['POST'])
def project_config():
    """
    Provide the config for a given project.
    """
    data = request.json
    name = data['name']
    path = utils.lookup_project_path(name)

    # Get config
    config = utils.load_project_config(path)
    return jsonify(config)


@app.route('/remove-project/<string:name>')
def remove_project(name):
    """
    Remove a given project from the config file and reload the overview page.
    """
    name = urllib.parse.unquote(name)
    projects = utils.load_project_overview_config()

    del projects[name]

    utils.write_project_overview_config(projects)

    return redirect(url_for('projects_overview'))


@app.route('/browse-directory', methods=['POST'])
def browse_directory():
    """
    Browse the local file system starting at the given path and provide the following information:
    - path_exists: If the given path exists
    - subdirs: The list of sub-directories at the given path
    """
    data = request.json
    path = data['path']

    subdirs = [d for d in glob.glob(f'{path}*') if os.path.isdir(d)] if os.path.isabs(path) else []

    return jsonify(path_exists=os.path.exists(path), subdirs=subdirs)


@app.route('/setup-project', methods=['POST'])
def setup_project():
    """
    Add a new project to the config file. Can also be used for updating an existing project.
    """
    data = request.form
    name = data['projectName']
    path = data['path']

    # Initialize project directory
    if not os.path.exists(path):
        os.mkdir(path)

    # Update project config
    try:
        # Check for existing config file
        config = utils.load_project_config(path)
        old_name = config['name']
        config['name'] = name
    except FileNotFoundError:
        # Setup new project config
        config = {
            'name': name,
            'date_created': datetime.date.today().isoformat(),
            'classes': {},
            'use_gpu': False,
            'temporal': False,
        }
        old_name = None

    utils.write_project_config(path, config)

    # Setup directory structure
    for split in SPLITS:
        videos_dir = directories.get_videos_dir(path, split)
        if not os.path.exists(videos_dir):
            os.mkdir(videos_dir)

    # Update overall projects config file
    projects = utils.load_project_overview_config()

    if old_name and old_name in projects:
        del projects[old_name]

    projects[name] = {
        'path': path,
    }

    utils.write_project_overview_config(projects)

    return redirect(url_for('project_details', project=name))


@app.route('/project/<string:project>')
def project_details(project):
    """
    Show the details for the selected project.
    """
    project = urllib.parse.unquote(project)
    path = utils.lookup_project_path(project)
    config = utils.load_project_config(path)

    stats = {}
    for class_name, tags in config['classes'].items():
        stats[class_name] = {}
        for split in SPLITS:
            videos_dir = directories.get_videos_dir(path, split, class_name)
            tags_dir = directories.get_tags_dir(path, split, class_name)
            stats[class_name][split] = {
                'total': len(os.listdir(videos_dir)),
                'tagged': len(os.listdir(tags_dir)) if os.path.exists(tags_dir) else 0,
            }

    return render_template('project_details.html', config=config, path=path, stats=stats, project=config['name'])


@app.route('/add-class/<string:project>', methods=['POST'])
def add_class(project):
    """
    Add a new class to the given project.
    """
    project = urllib.parse.unquote(project)
    path = utils.lookup_project_path(project)

    # Get class name and tags
    class_name, tag1, tag2 = utils.get_class_name_and_tags(request.form)

    # Update project config
    config = utils.load_project_config(path)
    config['classes'][class_name] = [tag1, tag2]
    utils.write_project_config(path, config)

    # Setup directory structure
    for split in SPLITS:
        videos_dir = directories.get_videos_dir(path, split, class_name)

        if not os.path.exists(videos_dir):
            os.mkdir(videos_dir)

    return redirect(url_for("project_details", project=project))


@app.route('/toggle-project-setting', methods=['POST'])
def toggle_project_setting():
    """
    Toggle boolean project setting.
    """
    data = request.json
    path = data['path']
    setting = data['setting']
    new_status = utils.toggle_project_setting(path, setting)

    return jsonify(setting_status=new_status)


@app.route('/edit-class/<string:project>/<string:class_name>', methods=['POST'])
def edit_class(project, class_name):
    """
    Edit the class name and tags for an existing class in the given project.
    """
    project = urllib.parse.unquote(project)
    class_name = urllib.parse.unquote(class_name)
    path = utils.lookup_project_path(project)

    # Get new class name and tags
    new_class_name, new_tag1, new_tag2 = utils.get_class_name_and_tags(request.form)

    # Update project config
    config = utils.load_project_config(path)
    del config['classes'][class_name]
    config['classes'][new_class_name] = [new_tag1, new_tag2]
    utils.write_project_config(path, config)

    # Update directory names
    data_dirs = []
    for split in SPLITS:
        data_dirs.extend([
            directories.get_videos_dir(path, split),
            directories.get_frames_dir(path, split),
            directories.get_tags_dir(path, split),
        ])

        # Feature directories follow the format <dataset_dir>/<split>/<model>/<num_layers_to_finetune>/<label>
        features_dir = directories.get_features_dir(path, split)
        model_dirs = [os.path.join(features_dir, model_dir) for model_dir in os.listdir(features_dir)]
        data_dirs.extend([os.path.join(model_dir, tuned_layers)
                          for model_dir in model_dirs
                          for tuned_layers in os.listdir(model_dir)])

    logreg_dir = directories.get_logreg_dir(path)
    data_dirs.extend([os.path.join(logreg_dir, model_dir) for model_dir in os.listdir(logreg_dir)])

    for base_dir in data_dirs:
        class_dir = os.path.join(base_dir, class_name)

        if os.path.exists(class_dir):
            new_class_dir = os.path.join(base_dir, new_class_name)
            os.rename(class_dir, new_class_dir)

    return redirect(url_for('project_details', project=project))


@app.route('/remove-class/<string:project>/<string:class_name>')
def remove_class(project, class_name):
    """
    Remove the given class from the config file of the given project. No data will be deleted.
    """
    project = urllib.parse.unquote(project)
    class_name = urllib.parse.unquote(class_name)
    path = utils.lookup_project_path(project)

    # Update project config
    config = utils.load_project_config(path)
    del config['classes'][class_name]
    utils.write_project_config(path, config)

    return redirect(url_for("project_details", project=project))


@app.after_request
def add_header(r):
    """
    Add headers to both force latest IE rendering engine or Chrome Frame,
    and also to cache the rendered page for 10 minutes.
    """
    r.headers["Cache-Control"] = "no-cache, no-store, must-revalidate"
    r.headers["Pragma"] = "no-cache"
    r.headers["Expires"] = "0"
    r.headers['Cache-Control'] = 'public, max-age=0'
    return r


@app.context_processor
def context_processors():
    """
    This context processor will inject methods into templates,
    which can be invoked like an ordinary method in HTML templates.
    E.g. check navigation.html: line 1-2
    """
    def inject_class_labels(project):
        path = utils.lookup_project_path(project)
        class_labels = utils.get_class_labels(path)
        return class_labels

    def inject_temporal_status(project):
        path = utils.lookup_project_path(project)
        temporal_status = utils.get_project_setting(path, 'temporal')
        return temporal_status

    return dict(inject_class_labels=inject_class_labels, inject_temporal_status=inject_temporal_status)


if __name__ == '__main__':
<<<<<<< HEAD
    multiprocessing.set_start_method('spawn')
    app.run(debug=True)
=======
    socketio.run(app)
>>>>>>> 79bf7c78
<|MERGE_RESOLUTION|>--- conflicted
+++ resolved
@@ -321,9 +321,5 @@
 
 
 if __name__ == '__main__':
-<<<<<<< HEAD
     multiprocessing.set_start_method('spawn')
-    app.run(debug=True)
-=======
-    socketio.run(app)
->>>>>>> 79bf7c78
+    socketio.run(app)