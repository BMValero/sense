--- conflicted
+++ resolved
@@ -254,251 +254,6 @@
     return redirect(url_for("project_details", path=path))
 
 
-<<<<<<< HEAD
-@app.route('/annotate/<split>/<label>/<path:path>')
-def show_video_list(split, label, path):
-    """
-    Show the list of videos for the given split, class label and project.
-    If the necessary files for annotation haven't been prepared yet, this is done now.
-    """
-    path = f'/{urllib.parse.unquote(path)}'  # Make path absolute
-    split = urllib.parse.unquote((split))
-    label = urllib.parse.unquote(label)
-    frames_dir = join(path, f"frames_{split}", label)
-    tags_dir = join(path, f"tags_{split}", label)
-    logreg_dir = join(path, 'logreg', label)
-
-    os.makedirs(logreg_dir, exist_ok=True)
-    os.makedirs(tags_dir, exist_ok=True)
-
-    # load feature extractor if needed
-    _load_feature_extractor()
-    # compute the features and frames missing.
-    compute_frames_features(inference_engine, split, label, path)
-
-    videos = os.listdir(frames_dir)
-    videos.sort()
-
-    tagged_list = set(os.listdir(tags_dir))
-    tagged = [f'{video}.json' in tagged_list for video in videos]
-
-    logreg_path = join(logreg_dir, 'logreg.joblib')
-    if os.path.isfile(logreg_path):
-        global logreg
-        logreg = load(logreg_path)
-
-    video_list = zip(videos, tagged, list(range(len(videos))))
-    return render_template('video_list.html', video_list=video_list, split=split, label=label, path=path)
-
-
-@app.route('/record-video/<string:project>/<string:split>/<string:label>')
-def record_video(project, split, label):
-    """
-    Display the video recording screen.
-    """
-    project = urllib.parse.unquote(project)
-    split = urllib.parse.unquote(split)
-    label = urllib.parse.unquote(label)
-    path = _lookup_project_path(project)
-    return render_template('video_recording.html', project=project, split=split, label=label, path=path)
-
-
-@app.route('/save-video/<string:project>/<string:split>/<string:label>', methods=['POST'])
-def save_video(project, split, label):
-    project = urllib.parse.unquote(project)
-    split = urllib.parse.unquote(split)
-    label = urllib.parse.unquote(label)
-    path = _lookup_project_path(project)
-
-    # Read given video to a file
-    input_stream = request.files['video']
-    output_path = os.path.join(path, f'videos_{split}', label)
-    temp_file_name = os.path.join(output_path, 'temp_video.webm')
-    with open(temp_file_name, 'wb') as temp_file:
-        temp_file.write(input_stream.read())
-
-    # Find a video name that is not used yet
-    existing_files = set(glob.glob(os.path.join(output_path, 'video_[0-9]*.mp4')))
-    video_idx = 0
-    output_file = os.path.join(output_path, f'video_{video_idx}.mp4')
-    while output_file in existing_files:
-        video_idx += 1
-        output_file = os.path.join(output_path, f'video_{video_idx}.mp4')
-
-    # Convert video to target frame rate and save to output name
-    subprocess.call(f'ffmpeg -i "{temp_file_name}" -r 30 "{output_file}"', shell=True)
-
-    # Remove temp video file
-    os.remove(temp_file_name)
-
-    return jsonify(success=True)
-
-
-@app.route('/prepare_annotation/<path:path>')
-def prepare_annotation(path):
-    """
-    Prepare all files needed for annotating the videos in the given project.
-    """
-    path = f'/{urllib.parse.unquote(path)}'  # Make path absolute
-
-    # load feature extractor if needed
-    _load_feature_extractor()
-    for split in SPLITS:
-        print("\n" + "-" * 10 + f"Preparing videos in the {split}-set" + "-" * 10)
-        for label in os.listdir(join(path, f'videos_{split}')):
-            compute_frames_features(inference_engine, split, label, path)
-    return redirect(url_for("project_details", path=path))
-
-
-@app.route('/annotate/<split>/<label>/<path:path>/<int:idx>')
-def annotate(split, label, path, idx):
-    """
-    For the given class label, show all frames for annotating the selected video.
-    """
-    path = f'/{urllib.parse.unquote(path)}'  # Make path absolute
-    label = urllib.parse.unquote(label)
-    split = urllib.parse.unquote(split)
-    frames_dir = join(path, f"frames_{split}", label)
-    features_dir = join(path, f"features_{split}", label)
-    tags_dir = join(path, f"tags_{split}", label)
-
-    videos = os.listdir(frames_dir)
-    videos.sort()
-
-    features = np.load(join(features_dir, videos[idx] + ".npy"))
-    features = features.mean(axis=(2, 3))
-
-    if logreg is not None:
-        classes = list(logreg.predict(features))
-    else:
-        classes = [-1] * len(features)
-
-    # The list of images in the folder
-    images = [image for image in glob.glob(join(frames_dir, videos[idx] + '/*'))
-              if _extension_ok(image)]
-
-    # Add indexes
-    images = sorted([(int(image.split('.')[0].split('/')[-1]), image) for image in images])  # TODO: Path ops?
-    images = [[image, idx, _class] for (idx, image), _class in zip(images, classes)]
-
-    annotations = []
-    tagged = False
-    tagged_list = set(os.listdir(tags_dir))
-    video = f"{videos[idx]}.json"
-    if video in tagged_list:
-        with open(join(tags_dir, video)) as f:
-            data = json.load(f)
-            annotations = data['time_annotation']
-            tagged = True
-
-    # Read tags from config
-    config = _load_project_config(path)
-    tags = config['classes'][label]
-    return render_template('frame_annotation.html', images=images, tagged=tagged, annotations=annotations,
-                           idx=idx, fps=16, n_images=len(images), video_name=videos[idx],
-                           split=split, label=label, path=path, tags=tags)
-
-
-@app.route('/submit-annotation', methods=['POST'])
-def submit_annotation():
-    """
-    Submit annotated tags for all frames and save them to a json file.
-    """
-    data = request.form  # a multi-dict containing POST data
-    idx = int(data['idx'])
-    fps = float(data['fps'])
-    path = data['path']
-    split = data['split']
-    label = data['label']
-    video = data['video']
-    next_frame_idx = idx + 1
-
-    tags_dir = join(path, f"tags_{split}", label)
-    frames_dir = join(path, f"frames_{split}", label)
-    description = {'file': video + ".mp4", 'fps': fps}
-
-    out_annotation = os.path.join(tags_dir, video + ".json")
-    time_annotation = []
-
-    for frame_idx in range(int(data['n_images'])):
-        time_annotation.append(int(data[f'{frame_idx}_tag']))
-
-    description['time_annotation'] = time_annotation
-    json.dump(description, open(out_annotation, 'w'))
-
-    if next_frame_idx >= len(os.listdir(frames_dir)):
-        return redirect(url_for('project_details', path=path))
-
-    return redirect(url_for('annotate', split=split, label=label, path=path, idx=next_frame_idx))
-
-
-@app.route('/train-logreg', methods=['POST'])
-def train_logreg():
-    """
-    (Re-)Train a logistic regression model on all annotations that have been submitted so far.
-    """
-    global logreg
-
-    data = request.form  # a multi-dict containing POST data
-    idx = int(data['idx'])
-    path = data['path']
-    split = data['split']
-    label = data['label']
-
-    tags_dir = join(path, f"tags_{split}", label)
-    features_dir = join(path, f"features_{split}", label)
-    logreg_dir = join(path, 'logreg', label)
-    logreg_path = join(logreg_dir, 'logreg.joblib')
-
-    annotations = os.listdir(tags_dir)
-    class_weight = {0: 0.5}
-
-    if annotations:
-        features = [join(features_dir, x.replace('.json', '.npy')) for x in annotations]
-        annotations = [join(tags_dir, x) for x in annotations]
-        X = []
-        y = []
-
-        for feature in features:
-            feature = np.load(feature)
-
-            for f in feature:
-                X.append(f.mean(axis=(1, 2)))
-
-        for annotation in annotations:
-            annotation = json.load(open(annotation, 'r'))['time_annotation']
-            pos1 = np.where(np.array(annotation).astype(int) == 1)[0]
-
-            if len(pos1) > 0:
-                class_weight.update({1: 2})
-
-                for p in pos1:
-                    if p + 1 < len(annotation):
-                        annotation[p + 1] = 1
-
-            pos1 = np.where(np.array(annotation).astype(int) == 2)[0]
-
-            if len(pos1) > 0:
-                class_weight.update({2: 2})
-
-                for p in pos1:
-                    if p + 1 < len(annotation):
-                        annotation[p + 1] = 2
-
-            for a in annotation:
-                y.append(a)
-
-        X = np.array(X)
-        y = np.array(y)
-        logreg = LogisticRegression(C=0.1, class_weight=class_weight)
-        logreg.fit(X, y)
-        dump(logreg, logreg_path)
-
-    return redirect(url_for('annotate', split=split, label=label, path=path, idx=idx))
-
-
-=======
->>>>>>> d7e7d5c8
 @app.after_request
 def add_header(r):
     """
