{% extends 'skeleton.html' %}

{% block title %} {{ config.name }} {% endblock %}

{% block main %}
<div id="main" class="ui main text container">
    <h1 class="ui header">
        {{ config.name }}
        <div class="sub header">
            <i class="folder open icon"></i>
            {{ path }}
        </div>
    </h1>
    <a class="ui icon button hashoverpopup" onclick="loading(this);"
<<<<<<< HEAD
       href="{{ url_for('prepare_annotations_bp.prepare_annotation', project=project) }}"
=======
       href="{{ url_for('annotations_bp.prepare_annotation', path=path) }}"
>>>>>>> 037d7399
       data-content="Prepare required files for all classes">
        <i class="file video outline icon"></i>
        Prepare Annotations
    </a>
    <input type="hidden" id="projectName" value="{{ config.name }}">

    <div class="ui icon message">
        <i class="info circle icon"></i>
        <i class="close icon"></i>
        <div class="content">
            <div class="header">
                Classes and Tags?
            </div>
            <p>
                Each video will have exactly one class label.
                Tags can be used for temporally annotating single frames out of a video with more specific labels,
                which later enable you to perform tasks such as counting certain actions.
            </p>
        </div>
    </div>

    <h3 class="ui header">Classes</h3>
    <div class="ui centered cards">
        {% for class, tags in config.classes.items() %}
        <div class="card" id="classShow{{ loop.index }}">
            <div class="content">
                <div class="header">
                    <span>
                        {{ class }}
                    </span>
                    <a class="right floated" onclick="editClass('{{ loop.index }}', true)">
                         <i class="edit icon"></i>
                    </a>
                </div>
            </div>
            <div class="content">
                <h4>Tags</h4>
                <div class="ui list">
                    {% for tag in tags %}
                    <div class="item">
                        <i class="tag icon"></i>
                        <div class="content">
                            <div class="description">
                                {{ tag }}
                            </div>
                        </div>
                    </div>
                    {% endfor %}
                </div>
            </div>
            <div class="content">
                <h4>Videos</h4>

                <div class="ui segments">
                    <div class="ui segment">
                        <h5>Train: {{ stats[class].train.total }} ({{ stats[class].train.tagged }} annotated)</h5>
                        <div class="ui buttons">
                            <a class="ui icon button" href="{{ url_for('video_recorder_bp.record_video', project=config.name, split='train', label=class) }}">
                                <i class="record icon"></i>
                                Record
                            </a>
                            <a class="ui icon button" onclick="loading(this);" href="{{ url_for('annotations_bp.show_video_list', split='train', label=class, path=path) }}">
                                <i class="edit icon"></i>
                                Annotate
                            </a>
                        </div>
                    </div>

                    <div class="ui segment">
                        <h5>Valid: {{ stats[class].valid.total }} ({{ stats[class].valid.tagged }} annotated)</h5>
                        <div class="ui buttons">
                            <a class="ui icon button" href="{{ url_for('video_recorder_bp.record_video', project=config.name, split='train', label=class) }}">
                                <i class="record icon"></i>
                                Record
                            </a>
                            <a class="ui icon button" onclick="loading(this);" href="{{ url_for('annotations_bp.show_video_list', split='valid', label=class, path=path) }}">
                                <i class="edit icon"></i>
                                Annotate
                            </a>
                        </div>
                    </div>
                </div>
            </div>
        </div>

        <form class="ui form card class-card display-hidden" id="classEdit{{ loop.index }}" method="POST"
              action="{{ url_for('edit_class', project=config.name, class_name=class) }}">
            <div class="content">
                <div class="field">
                    <div class="ui left icon input">
                        <i class="eye icon"></i>
                        <input type="text" name="className" placeholder="Class Name" value="{{ class }}" />
                    </div>
                </div>
            </div>
            <div class="content">
                <h4>Tags</h4>
                <div class="field">
                    <div class="ui left icon input">
                        <i class="tag icon"></i>
                        <input type="text" name="tag1" placeholder="Tag 1" value="{{ tags[0] }}" />
                    </div>
                </div>
                <div class="field">
                    <div class="ui left icon input">
                        <i class="tag icon"></i>
                        <input type="text" name="tag2" placeholder="Tag 2" value="{{ tags[1] }}" />
                    </div>
                </div>
                <div class="ui error message"></div>
            </div>
            <button class="ui bottom attached button" type="button" onclick="editClass('{{ loop.index }}', false)">
                <i class="close icon"></i>
                Cancel
            </button>
            <button class="ui bottom attached button" type="submit">
                <i class="download icon"></i>
                Save Changes
            </button>
            <button class="ui bottom attached button hasclickpopup" type="button">
                <i class="trash alternate outline icon"></i>
                Delete Class
            </button>
            <div class="ui popup transition hidden">
                <p>
                    Remove class from the local config.
                    No data will be deleted.
                </p>
                <a class="ui red icon button" href="{{ url_for('remove_class', project=config.name, class_name=class) }}">
                    <i class="trash alternate outline icon"></i>
                    Delete Class
                </a>
            </div>
        </form>
        {% endfor %}

        <form class="ui form card class-card" method="POST" action="{{ url_for('add_class', project=config.name) }}">
            <div class="content">
                <div class="field">
                    <div class="ui left icon input">
                        <i class="eye icon"></i>
                        <input type="text" name="className" placeholder="Class Name" />
                    </div>
                </div>
            </div>
            <div class="content">
                <h4>Tags</h4>
                <div class="field">
                    <div class="ui left icon input">
                        <i class="tag icon"></i>
                        <input type="text" name="tag1" placeholder="Tag 1" />
                    </div>
                </div>
                <div class="field">
                    <div class="ui left icon input">
                        <i class="tag icon"></i>
                        <input type="text" name="tag2" placeholder="Tag 2" />
                    </div>
                </div>
                <div class="ui error message"></div>
            </div>
            <button class="ui bottom attached button" type="submit">
                <i class="plus icon"></i>
                Add New Class
            </button>
        </form>
    </div>
</div>
{% endblock %}<|MERGE_RESOLUTION|>--- conflicted
+++ resolved
@@ -12,11 +12,7 @@
         </div>
     </h1>
     <a class="ui icon button hashoverpopup" onclick="loading(this);"
-<<<<<<< HEAD
-       href="{{ url_for('prepare_annotations_bp.prepare_annotation', project=project) }}"
-=======
-       href="{{ url_for('annotations_bp.prepare_annotation', path=path) }}"
->>>>>>> 037d7399
+       href="{{ url_for('annotations_bp.prepare_annotation', project=project) }}"
        data-content="Prepare required files for all classes">
         <i class="file video outline icon"></i>
         Prepare Annotations
