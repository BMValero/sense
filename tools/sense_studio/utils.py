--- conflicted
+++ resolved
@@ -108,7 +108,6 @@
     return new_status
 
 
-<<<<<<< HEAD
 def train_logreg(path, split, label):
     """
     (Re-)Train a logistic regression model on all annotations that have been submitted so far.
@@ -167,7 +166,8 @@
             logreg = LogisticRegression(C=0.1, class_weight=class_weight)
             logreg.fit(x, y)
             dump(logreg, logreg_path)
-=======
+
+
 def get_timer_default(path):
     """Get the default countdown and recording duration (in seconds) for video-recording."""
     config = load_project_config(path)
@@ -186,5 +186,4 @@
     video_recording['recording'] = recording
     config['video_recording'] = video_recording
 
-    write_project_config(path, config)
->>>>>>> e8d08737
+    write_project_config(path, config)