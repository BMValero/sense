import glob
import json
import numpy as np
import os
import urllib

from flask import Blueprint
from flask import redirect
from flask import render_template
from flask import request
from flask import send_from_directory
from flask import url_for

from joblib import dump
from joblib import load
from sklearn.linear_model import LogisticRegression

from sense.finetuning import compute_frames_features
from tools.sense_studio import utils

annotation_bp = Blueprint('annotation_bp', __name__)


@annotation_bp.route('/<string:project>/<string:split>/<string:label>')
def show_video_list(project, split, label):
    """
    Show the list of videos for the given split, class label and project.
    If the necessary files for annotation haven't been prepared yet, this is done now.
    """
    project = urllib.parse.unquote(project)
    path = utils.lookup_project_path(project)
    split = urllib.parse.unquote(split)
    label = urllib.parse.unquote(label)

    # load feature extractor
    inference_engine, model_config = utils.load_feature_extractor()

    videos_dir = utils.get_videos_dir(path, split, label)
    frames_dir = utils.get_frames_dir(path, split, label)
    features_dir = utils.get_features_dir(path, split, model_config, label)
    tags_dir = utils.get_tags_dir(path, split, label)
    logreg_dir = utils.get_logreg_dir(path, model_config, label)

    os.makedirs(logreg_dir, exist_ok=True)
    os.makedirs(tags_dir, exist_ok=True)

    # compute the features and frames missing
    compute_frames_features(inference_engine=inference_engine,
                            videos_dir=videos_dir,
                            frames_dir=frames_dir,
                            features_dir=features_dir)

    videos = os.listdir(frames_dir)
    videos.sort()

    tagged_list = set(os.listdir(tags_dir))
    tagged = [f'{video}.json' in tagged_list for video in videos]

    video_list = zip(videos, tagged, list(range(len(videos))))
    return render_template('video_list.html', video_list=video_list, split=split, label=label, path=path,
                           project=project)


@annotation_bp.route('/prepare-annotation/<string:project>')
def prepare_annotation(project):
    """
    Prepare all files needed for annotating the videos in the given project.
    """
<<<<<<< HEAD
    dataset_path = f'/{urllib.parse.unquote(path)}'  # Make path absolute
=======
    project = urllib.parse.unquote(project)
    path = utils.lookup_project_path(project)
>>>>>>> 4b077116

    # load feature extractor
    inference_engine, model_config = utils.load_feature_extractor()

    for split in utils.SPLITS:
<<<<<<< HEAD
        print(f'\n\tPreparing videos in the {split}-set')

        for label in os.listdir(utils.get_videos_dir(dataset_path, split)):
            videos_dir = utils.get_videos_dir(dataset_path, split, label)
            frames_dir = utils.get_frames_dir(dataset_path, split, label)
            features_dir = utils.get_features_dir(dataset_path, split, model_config, label)

            compute_frames_features(inference_engine=inference_engine,
                                    videos_dir=videos_dir,
                                    frames_dir=frames_dir,
                                    features_dir=features_dir)
    return redirect(url_for("project_details", path=path))
=======
        print("\n" + "-" * 10 + f"Preparing videos in the {split}-set" + "-" * 10)
        for label in os.listdir(join(path, f'videos_{split}')):
            compute_frames_features(inference_engine, split, label, path)
>>>>>>> 4b077116

    return redirect(url_for("project_details", project=project))


@annotation_bp.route('/<string:project>/<string:split>/<string:label>/<int:idx>')
def annotate(project, split, label, idx):
    """
    For the given class label, show all frames for annotating the selected video.
    """
    project = urllib.parse.unquote(project)
    path = utils.lookup_project_path(project)
    label = urllib.parse.unquote(label)
    split = urllib.parse.unquote(split)
<<<<<<< HEAD

    _, model_config = utils.load_feature_extractor()

    frames_dir = utils.get_frames_dir(path, split, label)
    features_dir = utils.get_features_dir(path, split, model_config, label)
    logreg_dir = utils.get_logreg_dir(path, model_config, label)
=======
    frames_dir = join(path, f"frames_{split}", label)
    features_dir = join(path, f"features_{split}", label)
    tags_dir = join(path, f"tags_{split}", label)
    logreg_dir = join(path, 'logreg', label)
>>>>>>> 4b077116

    videos = os.listdir(frames_dir)
    videos.sort()

    features = np.load(os.path.join(features_dir, videos[idx] + ".npy"))
    features = features.mean(axis=(2, 3))

    # Load logistic regression model if available
    logreg_path = os.path.join(logreg_dir, 'logreg.joblib')
    if os.path.isfile(logreg_path):
        logreg = load(logreg_path)
        classes = list(logreg.predict(features))
    else:
        classes = [-1] * len(features)

    # The list of images in the folder
    images = [image for image in glob.glob(os.path.join(frames_dir, videos[idx] + '/*'))
              if utils.is_image_file(image)]

    # Extract image file name (without full path), add indexes, and include class label
    images = sorted(
        [
            # (image index, image file name)
            (int(os.path.splitext(os.path.basename(image))[0]), os.path.basename(image))
            for image in images
        ]
    )
    images = [[image, idx, _class] for (idx, image), _class in zip(images, classes)]

    # Load existing annotations
    annotations = []
    annotations_file = join(tags_dir, f'{videos[idx]}.json')
    if os.path.exists(annotations_file):
        with open(annotations_file, 'r') as f:
            data = json.load(f)
            annotations = data['time_annotation']

    # Read tags from config
    config = utils.load_project_config(path)
    tags = config['classes'][label]

    return render_template('frame_annotation.html', images=images, annotations=annotations, idx=idx, fps=16,
                           n_images=len(images), video_name=videos[idx],
                           split=split, label=label, path=path, tags=tags, project=project, n_videos=len(videos))


@annotation_bp.route('/submit-annotation', methods=['POST'])
def submit_annotation():
    """
    Submit annotated tags for all frames and save them to a json file.
    """
    data = request.form  # a multi-dict containing POST data
    idx = int(data['idx'])
    fps = float(data['fps'])
    path = data['path']
    project = data['project']
    split = data['split']
    label = data['label']
    video = data['video']
    next_frame_idx = idx + 1

    frames_dir = utils.get_frames_dir(path, split, label)
    tags_dir = utils.get_tags_dir(path, split, label)
    description = {'file': f'{video}.mp4', 'fps': fps}

    out_annotation = os.path.join(tags_dir, f'{video}.json')
    time_annotation = []

    for frame_idx in range(int(data['n_images'])):
        time_annotation.append(int(data[f'{frame_idx}_tag']))

    description['time_annotation'] = time_annotation

    with open(out_annotation, 'w') as f:
        json.dump(description, f)

    if next_frame_idx >= len(os.listdir(frames_dir)):
        return redirect(url_for('project_details', project=project))

    return redirect(url_for('.annotate', split=split, label=label, project=project, idx=next_frame_idx))


@annotation_bp.route('/train-logreg', methods=['POST'])
def train_logreg():
    """
    (Re-)Train a logistic regression model on all annotations that have been submitted so far.
    """
    data = request.form  # a multi-dict containing POST data
    idx = int(data['idx'])
    path = data['path']
    project = data['project']
    split = data['split']
    label = data['label']

    _, model_config = utils.load_feature_extractor()

    features_dir = utils.get_features_dir(path, split, model_config, label)
    tags_dir = utils.get_tags_dir(path, split, label)
    logreg_dir = utils.get_logreg_dir(path, model_config, label)
    logreg_path = os.path.join(logreg_dir, 'logreg.joblib')

    annotations = os.listdir(tags_dir)
    class_weight = {0: 0.5}

    if annotations:
        features = [os.path.join(features_dir, x.replace('.json', '.npy')) for x in annotations]
        annotations = [os.path.join(tags_dir, x) for x in annotations]
        X = []
        y = []

        for feature in features:
            feature = np.load(feature)

            for f in feature:
                X.append(f.mean(axis=(1, 2)))

        for annotation in annotations:
            with open(annotation, 'r') as f:
                annotation = json.load(f)['time_annotation']

            pos1 = np.where(np.array(annotation).astype(int) == 1)[0]

            if len(pos1) > 0:
                class_weight.update({1: 2})

                for p in pos1:
                    if p + 1 < len(annotation):
                        annotation[p + 1] = 1

            pos1 = np.where(np.array(annotation).astype(int) == 2)[0]

            if len(pos1) > 0:
                class_weight.update({2: 2})

                for p in pos1:
                    if p + 1 < len(annotation):
                        annotation[p + 1] = 2

            for a in annotation:
                y.append(a)

        X = np.array(X)
        y = np.array(y)

        if len(class_weight) > 1:
            logreg = LogisticRegression(C=0.1, class_weight=class_weight)
            logreg.fit(X, y)
            dump(logreg, logreg_path)

    return redirect(url_for('.annotate', split=split, label=label, project=project, idx=idx))


@annotation_bp.route('/uploads/<string:project>/<string:split>/<string:label>/<string:video_name>/<string:img_file>')
def download_file(project, split, label, video_name, img_file):
    """
    Load an image from the given path.
    """
    img_dir = utils.lookup_project_path(project) + f'/frames_{split}/{label}/{video_name}'
    return send_from_directory(img_dir, img_file, as_attachment=True)<|MERGE_RESOLUTION|>--- conflicted
+++ resolved
@@ -66,18 +66,13 @@
     """
     Prepare all files needed for annotating the videos in the given project.
     """
-<<<<<<< HEAD
-    dataset_path = f'/{urllib.parse.unquote(path)}'  # Make path absolute
-=======
     project = urllib.parse.unquote(project)
-    path = utils.lookup_project_path(project)
->>>>>>> 4b077116
+    dataset_path = utils.lookup_project_path(project)
 
     # load feature extractor
     inference_engine, model_config = utils.load_feature_extractor()
 
     for split in utils.SPLITS:
-<<<<<<< HEAD
         print(f'\n\tPreparing videos in the {split}-set')
 
         for label in os.listdir(utils.get_videos_dir(dataset_path, split)):
@@ -89,12 +84,6 @@
                                     videos_dir=videos_dir,
                                     frames_dir=frames_dir,
                                     features_dir=features_dir)
-    return redirect(url_for("project_details", path=path))
-=======
-        print("\n" + "-" * 10 + f"Preparing videos in the {split}-set" + "-" * 10)
-        for label in os.listdir(join(path, f'videos_{split}')):
-            compute_frames_features(inference_engine, split, label, path)
->>>>>>> 4b077116
 
     return redirect(url_for("project_details", project=project))
 
@@ -108,19 +97,13 @@
     path = utils.lookup_project_path(project)
     label = urllib.parse.unquote(label)
     split = urllib.parse.unquote(split)
-<<<<<<< HEAD
 
     _, model_config = utils.load_feature_extractor()
 
     frames_dir = utils.get_frames_dir(path, split, label)
     features_dir = utils.get_features_dir(path, split, model_config, label)
+    tags_dir = utils.get_tags_dir(path, split, label)
     logreg_dir = utils.get_logreg_dir(path, model_config, label)
-=======
-    frames_dir = join(path, f"frames_{split}", label)
-    features_dir = join(path, f"features_{split}", label)
-    tags_dir = join(path, f"tags_{split}", label)
-    logreg_dir = join(path, 'logreg', label)
->>>>>>> 4b077116
 
     videos = os.listdir(frames_dir)
     videos.sort()
@@ -152,7 +135,7 @@
 
     # Load existing annotations
     annotations = []
-    annotations_file = join(tags_dir, f'{videos[idx]}.json')
+    annotations_file = os.path.join(tags_dir, f'{videos[idx]}.json')
     if os.path.exists(annotations_file):
         with open(annotations_file, 'r') as f:
             data = json.load(f)
@@ -278,5 +261,6 @@
     """
     Load an image from the given path.
     """
-    img_dir = utils.lookup_project_path(project) + f'/frames_{split}/{label}/{video_name}'
+    dataset_path = utils.lookup_project_path(project)
+    img_dir = os.path.join(utils.get_frames_dir(dataset_path, split, label), video_name)
     return send_from_directory(img_dir, img_file, as_attachment=True)