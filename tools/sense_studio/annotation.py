--- conflicted
+++ resolved
@@ -13,11 +13,7 @@
 
 from joblib import dump
 from joblib import load
-<<<<<<< HEAD
-=======
 from natsort import natsorted
-from os.path import join
->>>>>>> 3f22b179
 from sklearn.linear_model import LogisticRegression
 
 from sense.finetuning import compute_frames_features
